--- conflicted
+++ resolved
@@ -43,7 +43,6 @@
     }
 
     /**
-<<<<<<< HEAD
      * Tokenize a provided query and assign a weight to each term where
      * 0 <= weight <= 1.
      * @param query Query to parse
@@ -72,30 +71,23 @@
         return weightedQueryTerms;
     }
 
-
-    public List<Pair<String, Double>> cosineScore(Query query, InvertedIndex invertedIndex) {
-
-        Map<String, Double> queryTermWeights = assignQueryTermWeights(query.getQuery(), 0.75);
-=======
+    /**
      * Calculates the cosine similarity score of the query with every document
      * in the inverted index that at least one of the query terms appears in
+     * @param query Query to calculate cosine similarity score
      * @param invertedIndex an inverted index
-     * @param queryTerms a query
      * @return A list of cosine scores for the query
      */
-    public static List<Pair<String, Double>> cosineScore(String queryID, String[] queryTerms, InvertedIndex invertedIndex) {
->>>>>>> 2e6d1887
+    public List<Pair<String, Double>> cosineScore(Query query, InvertedIndex invertedIndex) {
+
+        Map<String, Double> queryTermWeights = assignQueryTermWeights(query.getQuery(), 0.75);
 
         HashMap<String, Double> cosineScores = new HashMap<>();
         HashMap<String, Double> documentLengths = new HashMap<>();
 
         // Break query terms up into their respective term frequencies within the query
-<<<<<<< HEAD
-        HashMap<String, Double> termFrequencyHashMap = getTermFrequencyHashMap(queryTermWeights.keySet().toArray(new String[0]));
-=======
         HashMap<String, Double> termFrequencyHashMap = getTermFrequencyHashMap(queryTerms);
         double maxTermFrequency = getMaxTermFrequency(termFrequencyHashMap);
->>>>>>> 2e6d1887
 
         // calculate weights while keeping track of vector distances
         int totalNumberOfDocuments = invertedIndex.getTotalNumberOfDocuments();
@@ -107,19 +99,12 @@
                 // term is irrelevant to the score...
                 continue;
             }
-<<<<<<< HEAD
             double termFrequency = termFrequencyHashMap.get(queryTermWeighted.getKey());
             // STRATEGY:
             // Each query term has a different weight. Proper nouns are deemed as first-class citizens - their normalized forms as well.
             // Prepositions, articles, common nouns are deemed as less important -> they are secondary to the information need.
-            double unnormalizedTermWeight = queryTermWeighted.getValue() * weighQueryTerm(totalNumberOfDocuments, documentList.size(), termFrequency);
-
-=======
-            double termFrequency = termFrequencyHashMap.get(queryTerm);
-
-            // Further dampen the query term by multiplying it with the inverse of the maximum term frequency in the query
-            double unnormalizedTermWeight = maxTermFrequency * weighQueryTerm(totalNumberOfDocuments, documentList.size(), termFrequency);
->>>>>>> 2e6d1887
+            double unnormalizedTermWeight = maxTermFrequency * queryTermWeighted.getValue() * weighQueryTerm(totalNumberOfDocuments, documentList.size(), termFrequency);
+
             // ACCUMULATE THE QUERY TERM EUCLIDEAN LENGTH COMPONENTS (USED FOR NORMALIZATION!)
             if(!documentLengths.containsKey(query.getID())) {
                 documentLengths.put(query.getID(), Math.pow(unnormalizedTermWeight, 2));
@@ -184,17 +169,13 @@
 
         return normalizedCosineScores;
     }
-
-<<<<<<< HEAD
-    private HashMap<String, Double> getTermFrequencyHashMap(String[] queryTerms) {
-=======
+    
     /**
      * Calculate the frequency of every term in the query
      * @param queryTerms a query
      * @return A HashMap mapping query terms to their frequency
      */
     private static HashMap<String, Double> getTermFrequencyHashMap(String[] queryTerms) {
->>>>>>> 2e6d1887
         HashMap<String, Double> termCount = new HashMap<>(queryTerms.length);
         for (String queryTerm : queryTerms) {
             Double count = termCount.get(queryTerm);
